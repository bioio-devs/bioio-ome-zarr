import logging
from dataclasses import asdict
from typing import List, Optional, Tuple, Union

import dask.array as da
import numcodecs
import numpy as np
import zarr
from ngff_zarr.zarr_metadata import Axis, Dataset, Metadata, Scale, Translation
from zarr.storage import FsspecStore, LocalStore

from bioio_ome_zarr import Reader

from .utils import DimTuple, ZarrLevel, resize

log = logging.getLogger(__name__)

OME_NGFF_VERSION = "0.4"


def dim_tuple_to_dict(
    dims: Union[DimTuple, Tuple[float, float, float, float, float]],
) -> dict:
    if len(dims) != 5:
        raise ValueError("dims must be a 5-tuple in TCZYX order")
    return {k: v for k, v in zip(("t", "c", "z", "y", "x"), dims)}


def _pop_metadata_optionals(metadata_dict: dict) -> dict:
    for ax in metadata_dict.get("axes", []):
        if ax.get("unit") is None:
            ax.pop("unit", None)
    if metadata_dict.get("coordinateTransformations") is None:
        metadata_dict.pop("coordinateTransformations", None)
    return metadata_dict


def build_ome(
    size_z: int,
    image_name: str,
    channel_names: List[str],
    channel_colors: List[int],
    channel_minmax: List[Tuple[float, float]],
) -> dict:
    ch = []
    for i, name in enumerate(channel_names):
        ch.append(
            {
                "active": True,
                "coefficient": 1,
                "color": f"{channel_colors[i]:06x}",
                "family": "linear",
                "inverted": False,
                "label": name,
                "window": {
                    "end": float(channel_minmax[i][1]),
                    "max": float(channel_minmax[i][1]),
                    "min": float(channel_minmax[i][0]),
                    "start": float(channel_minmax[i][0]),
                },
            }
        )
    omero = {
        "id": 1,
        "name": image_name,
        "version": OME_NGFF_VERSION,
        "channels": ch,
        "rdefs": {"defaultT": 0, "defaultZ": size_z // 2, "model": "color"},
    }
    return omero


class OMEZarrWriter:
    """Class to write OME-Zarr files."""

    def __init__(self) -> None:
        self.output_path = ""
        self.levels: List[ZarrLevel] = []
        self.store = None
        self.root: Optional[zarr.hierarchy.Group] = None

    def init_store(
        self,
        output_path: str,
        shapes: List[DimTuple],
        chunk_sizes: List[DimTuple],
        dtype: np.dtype,
        compressor: numcodecs.abc.Codec | None = None,
    ) -> None:
        if len(shapes) != len(chunk_sizes) or not shapes:
            raise ValueError("shapes and chunk_sizes must align and be non-empty")

        self.output_path = output_path
        is_remote = output_path.startswith("s3://") or output_path.startswith("gs://")
        if is_remote:
            prefix = output_path.split("://", 1)[1]
            import fsspec

            protocol = "s3" if output_path.startswith("s3://") else "gcs"
            fs = fsspec.filesystem(protocol)
            self.store = FsspecStore(fs=fs, path=prefix)
        else:
            self.store = LocalStore(output_path)

<<<<<<< HEAD
        self.root = zarr.group(
            store=self.store,
            overwrite=True,
            zarr_format=2,
        )

=======
        self.root = zarr.group(store=self.store, overwrite=True, zarr_format=2)
>>>>>>> cb6909dd
        self._create_levels(
            root=self.root,
            level_shapes=shapes,
            level_chunk_sizes=chunk_sizes,
            dtype=dtype,
            compressor=compressor,
        )

    def _create_levels(
        self,
        root: zarr.Group,
        level_shapes: List[DimTuple],
        level_chunk_sizes: List[DimTuple],
        dtype: np.dtype,
        compressor: numcodecs.abc.Codec | None = None,
    ) -> None:
        self.levels = []
        for i, shape in enumerate(level_shapes):
            arr = root.zeros(
                name=str(i),
                shape=shape,
                chunks=level_chunk_sizes[i],
                dtype=dtype,
                compressor=compressor,
                zarr_format=2,
            )
            self.levels.append(ZarrLevel(shape, level_chunk_sizes[i], dtype, arr))

    def _downsample_and_write_batch_t(
        self, data_tczyx: da.Array, start_t: int, end_t: int, toffset: int = 0
    ) -> None:
        dtype = data_tczyx.dtype
        for k in range(start_t, end_t):
            subset = data_tczyx[[k - start_t]]
            da.to_zarr(
                subset,
                self.levels[0].zarray,
                region=(slice(k + toffset, k + toffset + 1),),
            )
        for j in range(1, len(self.levels)):
            nextshape = (end_t - start_t,) + self.levels[j].shape[1:]
            data_tczyx = resize(data_tczyx, nextshape, order=0).astype(dtype)
            for k in range(start_t, end_t):
                subset = data_tczyx[[k - start_t]]
                da.to_zarr(
                    subset,
                    self.levels[j].zarray,
                    region=(slice(k + toffset, k + toffset + 1),),
                )
        log.info(f"Completed {start_t} to {end_t}")

    def write_t_batches(
        self,
        im: Reader,
        channels: List[int] = [],
        tbatch: int = 4,
        debug: bool = False,
    ) -> None:
        """
        Write the image in batches of T.

        Parameters
        ----------
        im:
            The Reader object.
        tbatch:
            The number of T to write at a time.
        """
        # loop over T in batches
        numT = im.dims.T
        if debug:
            numT = np.min([5, numT])
        log.info("Starting loop over T")
        for i in np.arange(0, numT + 1, tbatch):
            start_t = i
            end_t = min(i + tbatch, numT)
            if end_t > start_t:
                # assume start t and end t are in range (caller should guarantee this)
                ti = im.get_image_dask_data(
                    "TCZYX", T=slice(start_t, end_t), C=channels
                )
                self._downsample_and_write_batch_t(ti, start_t, end_t)
        log.info("Finished loop over T")

    def write_t_batches_image_sequence(
        self,
        paths: List[str],
        channels: List[int] = [],
        tbatch: int = 4,
        debug: bool = False,
    ) -> None:
        """
        Write the image in batches of T.

        Parameters
        ----------
        paths:
            The list of file paths, one path per T.
        tbatch:
            The number of T to write at a time.
        """
        # loop over T in batches
        numT = len(paths)
        if debug:
            numT = np.min([5, numT])
        log.info("Starting loop over T")
        for i in np.arange(0, numT + 1, tbatch):
            start_t = i
            end_t = min(i + tbatch, numT)
            if end_t > start_t:
                # read batch into dask array
                ti = []
                for j in range(start_t, end_t):
                    im = Reader(paths[j])
                    ti.append(im.get_image_dask_data("CZYX", C=channels))
                ti = da.stack(ti, axis=0)
                self._downsample_and_write_batch_t(ti, start_t, end_t)
        log.info("Finished loop over T")

    def write_t_batches_array(
        self,
        im: Union[da.Array, np.ndarray],
        channels: List[int] = [],
        tbatch: int = 4,
        toffset: int = 0,
        debug: bool = False,
    ) -> None:
        """
        Write the image in batches of T.

        Parameters
        ----------
        im:
            An ArrayLike object. Should be 5D TCZYX.
        tbatch:
            The number of T to write at a time.
        toffset:
            The offset to start writing T from.
            All T in the input array will be written
        """
        # if isinstance(im, (np.ndarray)):
        #     im_da = da.from_array(im)
        # else:
        #     im_da = im
        im_da = im
        # loop over T in batches
        numT = im_da.shape[0]
        if debug:
            numT = np.min([5, numT])
        log.info("Starting loop over T")
        for i in np.arange(0, numT + 1, tbatch):
            start_t = i
            end_t = min(i + tbatch, numT)
            if end_t > start_t:
                # assume start t and end t are in range (caller should guarantee this)
                ti = im_da[start_t:end_t]
                if channels:
                    for t in range(len(ti)):
                        ti[t] = [ti[t][c] for c in channels]
                self._downsample_and_write_batch_t(
                    da.asarray(ti), start_t, end_t, toffset
                )
        log.info("Finished loop over T")

    def _get_scale_ratio(self, level: int) -> Tuple[float, float, float, float, float]:
        lvl_shape = self.levels[level].shape
        lvl0_shape = self.levels[0].shape
        return (
            lvl0_shape[0] / lvl_shape[0],
            lvl0_shape[1] / lvl_shape[1],
            lvl0_shape[2] / lvl_shape[2],
            lvl0_shape[3] / lvl_shape[3],
            lvl0_shape[4] / lvl_shape[4],
        )

    def generate_metadata(
        self,
        image_name: str,
        channel_names: List[str],
        physical_dims: dict,  # {"x":0.1, "y", 0.1, "z", 0.3, "t": 5.0}
        physical_units: dict,  # {"x":"micrometer", "y":"micrometer",
        # "z":"micrometer", "t":"minute"},
        channel_colors: Union[List[str], List[int]],
    ) -> dict:
        """
        Build a metadata dict suitable for writing to ome-zarr attrs.

        Parameters
        ----------
        image_name:
            The image name.
        channel_names:
            The channel names.
        physical_dims:
            for each physical dimension, include a scale
            factor.  E.g. {"x":0.1, "y", 0.1, "z", 0.3, "t": 5.0}
        physical_units:
            For each physical dimension, include a unit
            string. E.g. {"x":"micrometer", "y":"micrometer", "z":"micrometer",
            "t":"minute"}
        """
        dims = ("t", "c", "z", "y", "x")
        axes = []
        for dim in dims:
            unit = None
            if physical_units and dim in physical_units:
                unit = physical_units[dim]
            if dim in {"x", "y", "z"}:
                axis = Axis(name=dim, type="space", unit=unit)
            elif dim == "c":
                axis = Axis(name=dim, type="channel", unit=unit)
            elif dim == "t":
                axis = Axis(name=dim, type="time", unit=unit)
            else:
                msg = f"Dimension identifier is not valid: {dim}"
                raise KeyError(msg)
            axes.append(axis)

        datasets = []
        for index, level in enumerate(self.levels):
            path = f"{index}"
            scale = []
            level_scale = self._get_scale_ratio(index)
            level_scale_dict = dim_tuple_to_dict(level_scale)
            for dim in dims:
                phys = (
                    physical_dims[dim] * level_scale_dict[dim]
                    if dim in physical_dims and dim in level_scale_dict
                    else 1.0
                )
                scale.append(phys)
            translation = []
            for dim in dims:
                # TODO handle optional translations e.g. xy stage position,
                # start time etc
                translation.append(0.0)

            coordinateTransformations = (Scale(scale), Translation(translation))
            dataset = Dataset(
                path=path, coordinateTransformations=coordinateTransformations
            )
            datasets.append(dataset)

        metadata = Metadata(
            axes=axes,
            datasets=datasets,
            name="/",
            coordinateTransformations=None,
        )
        metadata_dict = asdict(metadata)
        metadata_dict = _pop_metadata_optionals(metadata_dict)

        # get the total shape as dict:
        shapedict = dim_tuple_to_dict(self.levels[0].shape)

        # add the omero data
        ome_json = build_ome(
            shapedict["z"] if "z" in shapedict else 1,
            image_name,
            channel_names=channel_names,  # assumes we have written all channels!
            channel_colors=channel_colors,  # type: ignore
            # TODO: Rely on user to supply the per-channel min/max.
            channel_minmax=[
                (0.0, 1.0) for i in range(shapedict["c"] if "c" in shapedict else 1)
            ],
        )

        ome_zarr_metadata = {"multiscales": [metadata_dict], "omero": ome_json}
        return ome_zarr_metadata

    def write_metadata(self, metadata: dict) -> None:
        """
        Write the metadata.

        Parameters
        ----------
        metadata:
            The metadata dict. Expected to contain a multiscales
            array and omero dict
        """
        if self.root is None:
            raise RuntimeError("`init_store()` must be called before writing metadata.")
        self.root.attrs["multiscales"] = metadata["multiscales"]
        self.root.attrs["omero"] = metadata["omero"]<|MERGE_RESOLUTION|>--- conflicted
+++ resolved
@@ -101,17 +101,13 @@
             self.store = FsspecStore(fs=fs, path=prefix)
         else:
             self.store = LocalStore(output_path)
-
-<<<<<<< HEAD
+            
         self.root = zarr.group(
             store=self.store,
             overwrite=True,
             zarr_format=2,
         )
-
-=======
-        self.root = zarr.group(store=self.store, overwrite=True, zarr_format=2)
->>>>>>> cb6909dd
+        
         self._create_levels(
             root=self.root,
             level_shapes=shapes,
