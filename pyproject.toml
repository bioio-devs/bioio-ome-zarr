# package build
# https://peps.python.org/pep-0517/
[build-system]
requires = ["setuptools>=65", "wheel", "setuptools_scm[toml]>=6.2"]
build-backend = "setuptools.build_meta"

[tool.setuptools_scm]

[project]
name = "bioio-ome-zarr"
description = "A BioIO reader plugin for reading Zarr files in the OME format."
keywords = []
readme = "README.md"
requires-python = ">=3.11"
license = { text = "MIT License" }
authors = [
  { email = "brian.whitney@alleninstitute.org", name = "bioio-devs" },
]
classifiers = [
  "Development Status :: 4 - Beta",
  "Natural Language :: English",
  "Programming Language :: Python :: 3.11",
  "Programming Language :: Python :: 3.12",
  "Programming Language :: Python :: 3.13",
]
dynamic = ["version"]
dependencies = [
<<<<<<< HEAD
    "bioio-base>=1.4.1",
    "fsspec>=2022.8.0",
=======
    "bioio-base>=1.4.0",
    "fsspec[http]>=2022.8.0",
    "ngff-zarr[validate]>=0.8.2",
>>>>>>> 9240da4f
    "s3fs>=2023.9.0",
    "scikit-image!=0.23.0",
    "xarray>=0.16.1",
    "zarr>=3.0.6",
]

[project.urls]
Homepage = "https://github.com/BrianWhitneyAI/bioio-ome-zarr"
"Bug Tracker" = "https://github.com/BrianWhitneyAI/bioio-ome-zarr/issues"
"User Support" = "https://github.com/BrianWhitneyAI/bioio-ome-zarr/issues"

# extra dependencies
# https://peps.python.org/pep-0621/#dependencies-optional-dependencies
[project.optional-dependencies]
lint = [
  "pre-commit>=2.20.0",
]
test = [
  "coverage>=5.1",
  "pytest>=5.4.3",
  "pytest-cov>=2.9.0",
  "pytest-raises>=0.11",
]

# entry points
# https://peps.python.org/pep-0621/#entry-points
[project.entry-points."bioio.readers"]
bioio-ome-zarr = "bioio_ome_zarr"

[project.entry-points."bioio.writers"]
OmeZarrWriterV2 = "bioio_ome_zarr.writers:OmeZarrWriterV2"
OmeZarrWriterV3 = "bioio_ome_zarr.writers:OmeZarrWriterV3"

# build settings
# https://setuptools.pypa.io/en/latest/userguide/pyproject_config.html
[tool.setuptools]
zip-safe = false
include-package-data = true

[tool.setuptools.packages.find]
exclude = ["*docs/*", "*tests/*"]

[tool.setuptools.package-data]
"*" = ["*.yaml", "py.typed"]

# tools
[tool.black]
line-length = 88

[tool.isort]
ensure_newline_before_comments = true
force_grid_wrap = 0
include_trailing_comma = true
line_length = 88
multi_line_output = 3
profile = "black"
use_parentheses = true

# https://github.com/mgedmin/check-manifest#configuration
[tool.check-manifest]
ignore = [
  ".editorconfig",
  ".pre-commit-config.yaml",
  "CODE_OF_CONDUCT.md",
  "CONTRIBUTING.md",
  "Justfile",
  ".cookiecutter.yaml",
  "scripts/*",
]

[tool.mypy]
files = "bioio_ome_zarr/*.py"
ignore_missing_imports = true
disallow_untyped_defs = true
check_untyped_defs = true
show_error_codes = true

# https://flake8.pycqa.org/en/latest/user/options.html
# https://gitlab.com/durko/flake8-pyprojecttoml
[tool.flake8]
max-line-length = 88
ignore = "E203,E402,W291,W503"
min-python-version = "3.11.0"
per-file-ignores = [
  "__init__.py:F401",
]<|MERGE_RESOLUTION|>--- conflicted
+++ resolved
@@ -25,14 +25,8 @@
 ]
 dynamic = ["version"]
 dependencies = [
-<<<<<<< HEAD
     "bioio-base>=1.4.1",
     "fsspec>=2022.8.0",
-=======
-    "bioio-base>=1.4.0",
-    "fsspec[http]>=2022.8.0",
-    "ngff-zarr[validate]>=0.8.2",
->>>>>>> 9240da4f
     "s3fs>=2023.9.0",
     "scikit-image!=0.23.0",
     "xarray>=0.16.1",
